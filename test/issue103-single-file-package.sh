#!/usr/bin/env bash
. $(dirname "${BASH_SOURCE[0]}")/common.sh
cd ${CURR_DIR}
rm -f single-file-test

${DUB} run --single issue103-single-file-package-json.d --compiler=${DC}
if [ ! -f single-file-test ]; then
	die $LINENO 'Normal invocation did not produce a binary in the current directory'
fi
rm single-file-test

./issue103-single-file-package.d foo -- bar

${DUB} issue103-single-file-package-w-dep.d

if [ -f single-file-test ]; then
<<<<<<< HEAD
	die $LINENO 'Shebang invocation produced binary in current directory'
=======
	echo "Shebang invocation produced binary in current directory"
	exit 1
fi

if ${DUB} "issue103-single-file-package-error.d" 2> /dev/null; then
	echo "Invalid package comment syntax did not trigger an error."
	exit 1
>>>>>>> 75145d8b
fi<|MERGE_RESOLUTION|>--- conflicted
+++ resolved
@@ -14,15 +14,10 @@
 ${DUB} issue103-single-file-package-w-dep.d
 
 if [ -f single-file-test ]; then
-<<<<<<< HEAD
 	die $LINENO 'Shebang invocation produced binary in current directory'
-=======
-	echo "Shebang invocation produced binary in current directory"
-	exit 1
 fi
 
 if ${DUB} "issue103-single-file-package-error.d" 2> /dev/null; then
 	echo "Invalid package comment syntax did not trigger an error."
 	exit 1
->>>>>>> 75145d8b
 fi