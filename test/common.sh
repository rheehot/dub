SOURCE_FILE=$_

set -ueEo pipefail

# lineno[, msg]
function die() {
    local line=$1
    local msg=${2:-command failed}
<<<<<<< HEAD
    local rc=${3:-1}
    >&2 echo "[ERROR] $SOURCE_FILE:$1 $msg"
    exit $rc
=======
    local supplemental=${3:-}
    >&2 echo "$SOURCE_FILE:$1 Error: $msg"
    if [ ! -z "$supplemental" ]; then
        echo "$supplemental" | >&2 sed 's|^|        |g'
    fi
    exit 1
>>>>>>> d8d3a990
}
trap 'die $LINENO' ERR<|MERGE_RESOLUTION|>--- conflicted
+++ resolved
@@ -6,17 +6,11 @@
 function die() {
     local line=$1
     local msg=${2:-command failed}
-<<<<<<< HEAD
-    local rc=${3:-1}
+    local supplemental=${3:-}
     >&2 echo "[ERROR] $SOURCE_FILE:$1 $msg"
-    exit $rc
-=======
-    local supplemental=${3:-}
-    >&2 echo "$SOURCE_FILE:$1 Error: $msg"
     if [ ! -z "$supplemental" ]; then
         echo "$supplemental" | >&2 sed 's|^|        |g'
     fi
     exit 1
->>>>>>> d8d3a990
 }
 trap 'die $LINENO' ERR